#!/bin/bash
source ../tmp/venv/bin/activate
<<<<<<< HEAD
python train.py --config_path config.json 
=======
# ls /snakepit/jobs/1023/keep/
# source /snakepit/jobs/1023/keep/venv/bin/activate
# source  /snakepit/jobs/1047/keep/venv/bin/activate
# python extract_feats.py --data_path /snakepit/shared/data/keithito/LJSpeech-1.1/wavs --out_path /snakepit/shared/data/keithito/LJSpeech-1.1/loader_data/  --config config.json --num_proc 32
# python train.py --config_path config_kusal.json --debug true
python train.py --config_path config.json --debug true
# python -m cProfile -o profile.cprof train.py --config_path config.json --debug true
# nvidia-smi
>>>>>>> 6818e111
<|MERGE_RESOLUTION|>--- conflicted
+++ resolved
@@ -1,8 +1,5 @@
 #!/bin/bash
 source ../tmp/venv/bin/activate
-<<<<<<< HEAD
-python train.py --config_path config.json 
-=======
 # ls /snakepit/jobs/1023/keep/
 # source /snakepit/jobs/1023/keep/venv/bin/activate
 # source  /snakepit/jobs/1047/keep/venv/bin/activate
@@ -10,5 +7,4 @@
 # python train.py --config_path config_kusal.json --debug true
 python train.py --config_path config.json --debug true
 # python -m cProfile -o profile.cprof train.py --config_path config.json --debug true
-# nvidia-smi
->>>>>>> 6818e111
+# nvidia-smi