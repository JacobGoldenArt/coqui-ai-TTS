--- conflicted
+++ resolved
@@ -50,10 +50,4 @@
 einops
 transformers
 #deps for bark
-<<<<<<< HEAD
-encodec
-#deps for fairseq models
-fairseq
-=======
-encodec
->>>>>>> 47865482
+encodec