--- conflicted
+++ resolved
@@ -16,11 +16,7 @@
     """
 
     def __init__(self, attention_dim, attention_n_filters=32, attention_kernel_size=31):
-<<<<<<< HEAD
-        super(LocationLayer, self).__init__()
-=======
         super().__init__()
->>>>>>> 3c0d1d06
         self.location_conv1d = nn.Conv1d(
             in_channels=2,
             out_channels=attention_n_filters,
@@ -182,11 +178,7 @@
         trans_agent,
         forward_attn_mask,
     ):
-<<<<<<< HEAD
-        super(OriginalAttention, self).__init__()
-=======
         super().__init__()
->>>>>>> 3c0d1d06
         self.query_layer = Linear(query_dim, attention_dim, bias=False, init_gain="tanh")
         self.inputs_layer = Linear(embedding_dim, attention_dim, bias=False, init_gain="tanh")
         self.v = Linear(attention_dim, 1, bias=True)
